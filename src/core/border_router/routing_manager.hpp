/*
 *  Copyright (c) 2020, The OpenThread Authors.
 *  All rights reserved.
 *
 *  Redistribution and use in source and binary forms, with or without
 *  modification, are permitted provided that the following conditions are met:
 *  1. Redistributions of source code must retain the above copyright
 *     notice, this list of conditions and the following disclaimer.
 *  2. Redistributions in binary form must reproduce the above copyright
 *     notice, this list of conditions and the following disclaimer in the
 *     documentation and/or other materials provided with the distribution.
 *  3. Neither the name of the copyright holder nor the
 *     names of its contributors may be used to endorse or promote products
 *     derived from this software without specific prior written permission.
 *
 *  THIS SOFTWARE IS PROVIDED BY THE COPYRIGHT HOLDERS AND CONTRIBUTORS "AS IS"
 *  AND ANY EXPRESS OR IMPLIED WARRANTIES, INCLUDING, BUT NOT LIMITED TO, THE
 *  IMPLIED WARRANTIES OF MERCHANTABILITY AND FITNESS FOR A PARTICULAR PURPOSE
 *  ARE DISCLAIMED. IN NO EVENT SHALL THE COPYRIGHT HOLDER OR CONTRIBUTORS BE
 *  LIABLE FOR ANY DIRECT, INDIRECT, INCIDENTAL, SPECIAL, EXEMPLARY, OR
 *  CONSEQUENTIAL DAMAGES (INCLUDING, BUT NOT LIMITED TO, PROCUREMENT OF
 *  SUBSTITUTE GOODS OR SERVICES; LOSS OF USE, DATA, OR PROFITS; OR BUSINESS
 *  INTERRUPTION) HOWEVER CAUSED AND ON ANY THEORY OF LIABILITY, WHETHER IN
 *  CONTRACT, STRICT LIABILITY, OR TORT (INCLUDING NEGLIGENCE OR OTHERWISE)
 *  ARISING IN ANY WAY OUT OF THE USE OF THIS SOFTWARE, EVEN IF ADVISED OF THE
 *  POSSIBILITY OF SUCH DAMAGE.
 */

/**
 * @file
 *   This file includes definitions for the RA-based routing management.
 *
 */

#ifndef ROUTING_MANAGER_HPP_
#define ROUTING_MANAGER_HPP_

#include "openthread-core-config.h"

#if OPENTHREAD_CONFIG_BORDER_ROUTING_ENABLE

#if !OPENTHREAD_CONFIG_BORDER_ROUTER_ENABLE
#error "OPENTHREAD_CONFIG_BORDER_ROUTER_ENABLE is required for OPENTHREAD_CONFIG_BORDER_ROUTING_ENABLE."
#endif

#if !OPENTHREAD_CONFIG_IP6_SLAAC_ENABLE
#error "OPENTHREAD_CONFIG_IP6_SLAAC_ENABLE is required for OPENTHREAD_CONFIG_BORDER_ROUTING_ENABLE."
#endif

#include <openthread/nat64.h>
#include <openthread/netdata.h>

#include "border_router/infra_if.hpp"
#include "common/array.hpp"
#include "common/error.hpp"
#include "common/linked_list.hpp"
#include "common/locator.hpp"
#include "common/notifier.hpp"
#include "common/pool.hpp"
#include "common/string.hpp"
#include "common/timer.hpp"
#include "net/ip6.hpp"
#include "net/nat64_translator.hpp"
#include "net/nd6.hpp"
#include "thread/network_data.hpp"

namespace ot {

namespace BorderRouter {

/**
 * This class implements bi-directional routing between Thread and Infrastructure networks.
 *
 * The Border Routing manager works on both Thread interface and infrastructure interface.
 * All ICMPv6 messages are sent/received on the infrastructure interface.
 *
 */
class RoutingManager : public InstanceLocator
{
    friend class ot::Notifier;
    friend class ot::Instance;

public:
    typedef NetworkData::RoutePreference       RoutePreference;     ///< Route preference (high, medium, low).
    typedef otBorderRoutingPrefixTableIterator PrefixTableIterator; ///< Prefix Table Iterator.
    typedef otBorderRoutingPrefixTableEntry    PrefixTableEntry;    ///< Prefix Table Entry.

    /**
     * This constant specifies the maximum number of route prefixes that may be published by `RoutingManager`
     * in Thread Network Data.
     *
     * This is used by `NetworkData::Publisher` to reserve entries for use by `RoutingManager`.
     *
     * The number of published entries accounts for:
     * - Max number of discovered prefix entries,
     * - Two entries for local on-link prefixes (current prefix and old one deprecating on extended PAN ID change),
     * - One entry for NAT64 published prefix.
     *
     */
    static constexpr uint16_t kMaxPublishedPrefixes = OPENTHREAD_CONFIG_BORDER_ROUTING_MAX_DISCOVERED_PREFIXES + 3;

    /**
     * This constructor initializes the routing manager.
     *
     * @param[in]  aInstance  A OpenThread instance.
     *
     */
    explicit RoutingManager(Instance &aInstance);

    /**
     * This method initializes the routing manager on given infrastructure interface.
     *
     * @param[in]  aInfraIfIndex      An infrastructure network interface index.
     * @param[in]  aInfraIfIsRunning  A boolean that indicates whether the infrastructure
     *                                interface is running.
     *
     * @retval  kErrorNone         Successfully started the routing manager.
     * @retval  kErrorInvalidArgs  The index of the infra interface is not valid.
     *
     */
    Error Init(uint32_t aInfraIfIndex, bool aInfraIfIsRunning);

    /**
     * This method enables/disables the Border Routing Manager.
     *
     * @note  The Border Routing Manager is enabled by default.
     *
     * @param[in]  aEnabled   A boolean to enable/disable the Border Routing Manager.
     *
     * @retval  kErrorInvalidState   The Border Routing Manager is not initialized yet.
     * @retval  kErrorNone           Successfully enabled/disabled the Border Routing Manager.
     *
     */
    Error SetEnabled(bool aEnabled);

    /**
     * This method requests the Border Routing Manager to stop.
     *
     * If Border Routing Manager is running, calling this method immediately stops it and triggers the preparation
     * and sending of a final Router Advertisement (RA) message on infrastructure interface which deprecates and/or
     * removes any previously advertised PIO/RIO prefixes. If Routing Manager is not running (or not enabled), no
     * action is taken.
     *
     * Note that this method does not change whether the Routing Manager is enabled or disabled (see `SetEnabled()`).
     * It stops the Routing Manager temporarily. After calling this method if the device role gets changes (device
     * gets attached) and/or the infra interface state gets changed, the Routing Manager may be started again.
     *
     */
    void RequestStop(void) { Stop(); }

    /**
     * This method gets the preference used when advertising Route Info Options (e.g., for discovered OMR prefixes) in
     * Router Advertisement messages sent over the infrastructure link.
     *
     * @returns The Route Info Option preference.
     *
     */
    RoutePreference GetRouteInfoOptionPreference(void) const { return mRouteInfoOptionPreference; }

    /**
     * This method sets the preference to use when advertising Route Info Options (e.g., for discovered OMR prefixes)
     * in Router Advertisement messages sent over the infrastructure link.
     *
     * By default BR will use 'medium' preference level but this method allows the default value to be changed. As an
     * example, it can be set to 'low' preference in the case where device is a temporary BR (a mobile BR or a
     * battery-powered BR) to indicate that other BRs (if any) should be preferred over this BR on the infrastructure
     * link.
     *
     * @param[in] aPreference   The route preference to use.
     *
     */
    void SetRouteInfoOptionPreference(RoutePreference aPreference);

    /**
     * This method returns the local off-mesh-routable (OMR) prefix.
     *
     * The randomly generated 64-bit prefix will be added to the Thread Network Data if there isn't already an OMR
     * prefix.
     *
     * @param[out]  aPrefix  A reference to where the prefix will be output to.
     *
     * @retval  kErrorInvalidState  The Border Routing Manager is not initialized yet.
     * @retval  kErrorNone          Successfully retrieved the OMR prefix.
     *
     */
    Error GetOmrPrefix(Ip6::Prefix &aPrefix);

    /**
     * This method returns the currently favored off-mesh-routable (OMR) prefix.
     *
     * The favored OMR prefix can be discovered from Network Data or can be our local OMR prefix.
     *
     * An OMR prefix with higher preference is favored. If the preference is the same, then the smaller prefix (in the
     * sense defined by `Ip6::Prefix`) is favored.
     *
     * @param[out] aPrefix         A reference to output the favored prefix.
     * @param[out] aPreference     A reference to output the preference associated with the favored OMR prefix.
     *
     * @retval  kErrorInvalidState  The Border Routing Manager is not initialized yet.
     * @retval  kErrorNone          Successfully retrieved the OMR prefix.
     *
     */
    Error GetFavoredOmrPrefix(Ip6::Prefix &aPrefix, RoutePreference &aPreference);

    /**
     * This method returns the on-link prefix for the adjacent infrastructure link.
     *
     * The randomly generated 64-bit prefix will be advertised
     * on the infrastructure link if there isn't already a usable
     * on-link prefix being advertised on the link.
     *
     * @param[out]  aPrefix  A reference to where the prefix will be output to.
     *
     * @retval  kErrorInvalidState  The Border Routing Manager is not initialized yet.
     * @retval  kErrorNone          Successfully retrieved the on-link prefix.
     *
     */
    Error GetOnLinkPrefix(Ip6::Prefix &aPrefix);

#if OPENTHREAD_CONFIG_NAT64_BORDER_ROUTING_ENABLE
    /**
     * Gets the state of NAT64 prefix publishing.
     *
     * @retval  kStateDisabled   NAT64 is disabled.
     * @retval  kStateNotRunning NAT64 is enabled, but is not running since routing manager is not running.
     * @retval  kStateIdle       NAT64 is enabled, but the border router is not publishing a NAT64 prefix.. Usually
     *                           when there is another border router publishing a NAT64 prefix with higher
     *                           priority.
     * @retval  kStateActive     The Border router is publishing a NAT64 prefix.
     *
     */
    Nat64::State GetNat64PrefixManagerState(void) const { return mNat64PrefixManager.GetState(); }

    /**
     * Enable or disable NAT64 orefix publishing.
     *
     * @param[in]  aEnabled   A boolean to enable/disable NAT64 prefix publishing.
     *
     */
    void SetNat64PrefixManagerEnabled(bool aEnabled);

    /**
     * This method returns the local NAT64 prefix.
     *
     * @param[out]  aPrefix  A reference to where the prefix will be output to.
     *
     * @retval  kErrorInvalidState  The Border Routing Manager is not initialized yet.
     * @retval  kErrorNone          Successfully retrieved the NAT64 prefix.
     *
     */
    Error GetNat64Prefix(Ip6::Prefix &aPrefix);

    /**
     * This method returns the currently favored NAT64 prefix.
     *
     * The favored NAT64 prefix can be discovered from infrastructure link or can be the local NAT64 prefix.
     *
     * @param[out] aPrefix         A reference to output the favored prefix.
     * @param[out] aPreference     A reference to output the preference associated with the favored prefix.
     *
     * @retval  kErrorInvalidState  The Border Routing Manager is not initialized yet.
     * @retval  kErrorNone          Successfully retrieved the NAT64 prefix.
     *
     */
    Error GetFavoredNat64Prefix(Ip6::Prefix &aPrefix, RoutePreference &aRoutePreference);

    /**
     * This method informs `RoutingManager` of the result of the discovery request of NAT64 prefix on infrastructure
     * interface (`InfraIf::DiscoverNat64Prefix()`).
     *
     * @param[in]  aPrefix  The discovered NAT64 prefix on `InfraIf`.
     *
     */
    void HandleDiscoverNat64PrefixDone(const Ip6::Prefix &aPrefix) { mNat64PrefixManager.HandleDiscoverDone(aPrefix); }

#endif // OPENTHREAD_CONFIG_NAT64_BORDER_ROUTING_ENABLE

    /**
     * This method processes a received ICMPv6 message from the infrastructure interface.
     *
     * Malformed or undesired messages are dropped silently.
     *
     * @param[in]  aPacket        The received ICMPv6 packet.
     * @param[in]  aSrcAddress    The source address this message is sent from.
     *
     */
    void HandleReceived(const InfraIf::Icmp6Packet &aPacket, const Ip6::Address &aSrcAddress);

    /**
     * This method handles infrastructure interface state changes.
     *
     */
    void HandleInfraIfStateChanged(void) { EvaluateState(); }

    /**
     * This method checks whether the on-mesh prefix configuration is a valid OMR prefix.
     *
     * @param[in] aOnMeshPrefixConfig  The on-mesh prefix configuration to check.
     *
     * @retval   TRUE    The prefix is a valid OMR prefix.
     * @retval   FALE    The prefix is not a valid OMR prefix.
     *
     */
    static bool IsValidOmrPrefix(const NetworkData::OnMeshPrefixConfig &aOnMeshPrefixConfig);

    /**
     * This method checks whether a given prefix is a valid OMR prefix.
     *
     * @param[in]  aPrefix  The prefix to check.
     *
     * @retval   TRUE    The prefix is a valid OMR prefix.
     * @retval   FALE    The prefix is not a valid OMR prefix.
     *
     */
    static bool IsValidOmrPrefix(const Ip6::Prefix &aPrefix);

    /**
     * This method initializes a `PrefixTableIterator`.
     *
     * An iterator can be initialized again to start from the beginning of the table.
     *
     * When iterating over entries in the table, to ensure the entry update times are consistent, they are given
     * relative to the time the iterator was initialized.
     *
     * @param[out] aIterator  The iterator to initialize.
     *
     */
    void InitPrefixTableIterator(PrefixTableIterator &aIterator) const
    {
        mDiscoveredPrefixTable.InitIterator(aIterator);
    }

    /**
     * This method iterates over entries in the discovered prefix table.
     *
     * @param[in,out] aIterator  An iterator.
     * @param[out]    aEntry     A reference to the entry to populate.
     *
     * @retval kErrorNone        Got the next entry, @p aEntry is updated and @p aIterator is advanced.
     * @retval kErrorNotFound    No more entries in the table.
     *
     */
    Error GetNextPrefixTableEntry(PrefixTableIterator &aIterator, PrefixTableEntry &aEntry) const
    {
        return mDiscoveredPrefixTable.GetNextEntry(aIterator, aEntry);
    }

#if OPENTHREAD_CONFIG_SRP_SERVER_ENABLE
    /**
     * This method determines whether to enable/disable SRP server when the auto-enable mode is changed on SRP server.
     *
     * This should be called from `Srp::Server` when auto-enable mode is changed.
     *
     */
    void HandleSrpServerAutoEnableMode(void);
#endif

    /**
     * Gets the state of RoutingManager.
     *
     * @retval TRUE  The RoutingManager is currently running.
     * @retval FALSE The RoutingManager is not running.
     *
     */
    bool IsRunning(void) const { return mIsRunning; }

private:
    static constexpr uint8_t kMaxOnMeshPrefixes = OPENTHREAD_CONFIG_BORDER_ROUTING_MAX_ON_MESH_PREFIXES;

    static constexpr uint8_t kOmrPrefixLength    = OT_IP6_PREFIX_BITSIZE; // The length of an OMR prefix. In bits.
    static constexpr uint8_t kOnLinkPrefixLength = OT_IP6_PREFIX_BITSIZE; // The length of an On-link prefix. In bits.
    static constexpr uint8_t kBrUlaPrefixLength  = 48;                    // The length of a BR ULA prefix. In bits.
    static constexpr uint8_t kNat64PrefixLength  = 96;                    // The length of a NAT64 prefix. In bits.

    static constexpr uint16_t kOmrPrefixSubnetId   = 1; // The subnet ID of an OMR prefix within a BR ULA prefix.
    static constexpr uint16_t kNat64PrefixSubnetId = 2; // The subnet ID of a NAT64 prefix within a BR ULA prefix.

    // The maximum number of initial Router Advertisements.
    static constexpr uint32_t kMaxInitRtrAdvertisements = 3;

    static constexpr uint32_t kDefaultOmrPrefixLifetime    = 1800; // The default OMR prefix valid lifetime. In sec.
    static constexpr uint32_t kDefaultOnLinkPrefixLifetime = 1800; // The default on-link prefix valid lifetime. In sec.
    static constexpr uint32_t kDefaultNat64PrefixLifetime  = 300;  // The default NAT64 prefix valid lifetime. In sec.
    static constexpr uint32_t kMaxRtrAdvInterval           = 600;  // Max Router Advertisement Interval. In sec.
    static constexpr uint32_t kMinRtrAdvInterval           = kMaxRtrAdvInterval / 3; // Min RA Interval. In sec.
    static constexpr uint32_t kMaxInitRtrAdvInterval       = 16;                     // Max Initial RA Interval. In sec.
    static constexpr uint32_t kRaReplyJitter               = 500;  // Jitter for sending RA after rx RS. In msec.
    static constexpr uint32_t kPolicyEvaluationMinDelay    = 2000; // Min delay for policy evaluation. In msec.
    static constexpr uint32_t kPolicyEvaluationMaxDelay    = 4000; // Max delay for policy evaluation. In msec.
    static constexpr uint32_t kMinDelayBetweenRtrAdvs      = 3000; // Min delay (msec) between consecutive RAs.

    // The STALE_RA_TIME in seconds. The Routing Manager will consider the prefixes
    // and learned RA parameters STALE when they are not refreshed in STALE_RA_TIME
    // seconds. The Routing Manager will then start Router Solicitation to verify
    // that the STALE prefix is not being advertised anymore and remove the STALE
    // prefix.
    // The value is chosen in range of [`kMaxRtrAdvInterval` upper bound (1800s), `kDefaultOnLinkPrefixLifetime`].
    static constexpr uint32_t kRtrAdvStaleTime = 1800;

    static_assert(kMinRtrAdvInterval <= 3 * kMaxRtrAdvInterval / 4, "invalid RA intervals");
    static_assert(kDefaultOmrPrefixLifetime >= kMaxRtrAdvInterval, "invalid default OMR prefix lifetime");
    static_assert(kDefaultOnLinkPrefixLifetime >= kMaxRtrAdvInterval, "invalid default on-link prefix lifetime");
    static_assert(kRtrAdvStaleTime >= 1800 && kRtrAdvStaleTime <= kDefaultOnLinkPrefixLifetime,
                  "invalid RA STALE time");
    static_assert(kPolicyEvaluationMaxDelay > kPolicyEvaluationMinDelay,
                  "kPolicyEvaluationMaxDelay must be larger than kPolicyEvaluationMinDelay");

    enum RouterAdvTxMode : uint8_t // Used in `SendRouterAdvertisement()`
    {
        kInvalidateAllPrevPrefixes,
        kAdvPrefixesFromNetData,
    };

    enum ScheduleMode : uint8_t // Used in `ScheduleRoutingPolicyEvaluation()`
    {
        kImmediately,
        kForNextRa,
        kAfterRandomDelay,
        kToReplyToRs,
    };

    void HandleDiscoveredPrefixTableChanged(void); // Declare early so we can use in `mSignalTask`
    void HandleDiscoveredPrefixTableTimer(void) { mDiscoveredPrefixTable.HandleTimer(); }

    class DiscoveredPrefixTable : public InstanceLocator
    {
        // This class maintains the discovered on-link and route prefixes
        // from the received RA messages by processing PIO and RIO options
        // from the message. It takes care of processing the RA message but
        // delegates the decision whether to include or exclude a prefix to
        // `RoutingManager` by calling its `ShouldProcessPrefixInfoOption()`
        // and `ShouldProcessRouteInfoOption()` methods.
        //
        // It manages the lifetime of the discovered entries and publishes
        // and unpublishes the prefixes in the Network Data (as external
        // route) as they are added or removed.
        //
        // When there is any change in the table (an entry is added, removed,
        // or modified), it signals the change to `RoutingManager` by calling
        // `HandleDiscoveredPrefixTableChanged()` callback. A `Tasklet` is
        // used for signalling which ensures that if there are multiple
        // changes within the same flow of execution, the callback is
        // invoked after all the changes are processed.

    public:
        explicit DiscoveredPrefixTable(Instance &aInstance);

        void ProcessRouterAdvertMessage(const Ip6::Nd::RouterAdvertMessage &aRaMessage,
                                        const Ip6::Address &                aSrcAddress);

        void SetAllowDefaultRouteInNetData(bool aAllow);

        void FindFavoredOnLinkPrefix(Ip6::Prefix &aPrefix) const;
        bool ContainsOnLinkPrefix(const Ip6::Prefix &aPrefix) const;
        void RemoveOnLinkPrefix(const Ip6::Prefix &aPrefix);

        bool ContainsRoutePrefix(const Ip6::Prefix &aPrefix) const;
        void RemoveRoutePrefix(const Ip6::Prefix &aPrefix);

        bool ShouldPublish(NetworkData::ExternalRouteConfig &aRouteConfig) const;

        void RemoveAllEntries(void);
        void RemoveOrDeprecateOldEntries(TimeMilli aTimeThreshold);

        TimeMilli CalculateNextStaleTime(TimeMilli aNow) const;

        void  InitIterator(PrefixTableIterator &aIterator) const;
        Error GetNextEntry(PrefixTableIterator &aIterator, PrefixTableEntry &aEntry) const;

        void HandleTimer(void);

    private:
        static constexpr uint16_t kMaxRouters = OPENTHREAD_CONFIG_BORDER_ROUTING_MAX_DISCOVERED_ROUTERS;
        static constexpr uint16_t kMaxEntries = OPENTHREAD_CONFIG_BORDER_ROUTING_MAX_DISCOVERED_PREFIXES;

        class Entry : public LinkedListEntry<Entry>, public Unequatable<Entry>, private Clearable<Entry>
        {
            friend class LinkedListEntry<Entry>;
            friend class Clearable<Entry>;

        public:
            enum Type : uint8_t
            {
                kTypeOnLink,
                kTypeRoute,
            };

            struct Matcher
            {
                Matcher(const Ip6::Prefix &aPrefix, Type aType)
                    : mPrefix(aPrefix)
                    , mType(aType)
                {
                }

                const Ip6::Prefix &mPrefix;
                bool               mType;
            };

            struct ExpirationChecker
            {
                explicit ExpirationChecker(TimeMilli aNow)
                    : mNow(aNow)
                {
                }

                TimeMilli mNow;
            };

            void               SetFrom(const Ip6::Nd::RouterAdvertMessage::Header &aRaHeader);
            void               SetFrom(const Ip6::Nd::PrefixInfoOption &aPio);
            void               SetFrom(const Ip6::Nd::RouteInfoOption &aRio);
            Type               GetType(void) const { return mType; }
            bool               IsOnLinkPrefix(void) const { return (mType == kTypeOnLink); }
            const Ip6::Prefix &GetPrefix(void) const { return mPrefix; }
            const TimeMilli &  GetLastUpdateTime(void) const { return mLastUpdateTime; }
            uint32_t           GetValidLifetime(void) const { return mValidLifetime; }
            void               ClearValidLifetime(void) { mValidLifetime = 0; }
            TimeMilli          GetExpireTime(void) const;
            TimeMilli          GetStaleTime(void) const;
            RoutePreference    GetPreference(void) const;
            bool               operator==(const Entry &aOther) const;
            bool               Matches(const Matcher &aMatcher) const;
            bool               Matches(const ExpirationChecker &aCheker) const;

            // Methods to use when `IsOnLinkPrefix()`
            uint32_t GetPreferredLifetime(void) const { return mShared.mPreferredLifetime; }
            void     ClearPreferredLifetime(void) { mShared.mPreferredLifetime = 0; }
            bool     IsDeprecated(void) const;
            void     AdoptValidAndPreferredLiftimesFrom(const Entry &aEntry);

            // Method to use when `!IsOnlinkPrefix()`
            RoutePreference GetRoutePreference(void) const { return mShared.mRoutePreference; }

        private:
            static uint32_t CalculateExpireDelay(uint32_t aValidLifetime);

            Entry *     mNext;
            Ip6::Prefix mPrefix;
            Type        mType;
            TimeMilli   mLastUpdateTime;
            uint32_t    mValidLifetime;
            union
            {
                uint32_t        mPreferredLifetime; // Applicable when prefix is on-link.
                RoutePreference mRoutePreference;   // Applicable when prefix is not on-link
            } mShared;
        };

        struct Router
        {
            enum EmptyChecker : uint8_t
            {
                kContainsNoEntries
            };

            bool Matches(const Ip6::Address &aAddress) const { return aAddress == mAddress; }
            bool Matches(EmptyChecker) const { return mEntries.IsEmpty(); }

            Ip6::Address      mAddress;
            LinkedList<Entry> mEntries;
        };

        class Iterator : public PrefixTableIterator
        {
        public:
            const Router *GetRouter(void) const { return static_cast<const Router *>(mPtr1); }
            void          SetRouter(const Router *aRouter) { mPtr1 = aRouter; }
            const Entry * GetEntry(void) const { return static_cast<const Entry *>(mPtr2); }
            void          SetEntry(const Entry *aEntry) { mPtr2 = aEntry; }
            TimeMilli     GetInitTime(void) const { return TimeMilli(mData32); }
            void          SetInitTime(void) { mData32 = TimerMilli::GetNow().GetValue(); }
        };

        void         ProcessDefaultRoute(const Ip6::Nd::RouterAdvertMessage::Header &aRaHeader, Router &aRouter);
        void         ProcessPrefixInfoOption(const Ip6::Nd::PrefixInfoOption &aPio, Router &aRouter);
        void         ProcessRouteInfoOption(const Ip6::Nd::RouteInfoOption &aRio, Router &aRouter);
        bool         ContainsPrefix(const Entry::Matcher &aMatcher) const;
        void         RemovePrefix(const Entry::Matcher &aMatcher);
        void         RemoveRoutersWithNoEntries(void);
        Entry *      AllocateEntry(void) { return mEntryPool.Allocate(); }
        void         FreeEntry(Entry &aEntry) { mEntryPool.Free(aEntry); }
        void         FreeEntries(LinkedList<Entry> &aEntries);
        void         UpdateNetworkDataOnChangeTo(Entry &aEntry);
        const Entry *FindFavoredEntryToPublish(const Ip6::Prefix &aPrefix) const;
        void         RemoveExpiredEntries(void);
        void         SignalTableChanged(void);

        using SignalTask = TaskletIn<RoutingManager, &RoutingManager::HandleDiscoveredPrefixTableChanged>;
        using TableTimer = TimerMilliIn<RoutingManager, &RoutingManager::HandleDiscoveredPrefixTableTimer>;

        Array<Router, kMaxRouters> mRouters;
        Pool<Entry, kMaxEntries>   mEntryPool;
        TableTimer                 mTimer;
        SignalTask                 mSignalTask;
        bool                       mAllowDefaultRouteInNetData;
    };

    class LocalOmrPrefix;

    class OmrPrefix : public Clearable<OmrPrefix>
    {
    public:
        OmrPrefix(void) { Clear(); }

        bool               IsEmpty(void) const { return (mPrefix.GetLength() == 0); }
        void               SetFrom(const NetworkData::OnMeshPrefixConfig &aOnMeshPrefixConfig);
        void               SetFrom(const LocalOmrPrefix &aLocalOmrPrefix);
        const Ip6::Prefix &GetPrefix(void) const { return mPrefix; }
        RoutePreference    GetPreference(void) const { return mPreference; }
        bool               IsFavoredOver(const NetworkData::OnMeshPrefixConfig &aOmrPrefixConfig) const;
        bool               IsDomainPrefix(void) const { return mIsDomainPrefix; }

    private:
        Ip6::Prefix     mPrefix;
        RoutePreference mPreference;
        bool            mIsDomainPrefix;
    };

    class LocalOmrPrefix : public InstanceLocator
    {
    public:
        explicit LocalOmrPrefix(Instance &aInstance);
        void               GenerateFrom(const Ip6::Prefix &aBrUlaPrefix);
        const Ip6::Prefix &GetPrefix(void) const { return mPrefix; }
        RoutePreference    GetPreference(void) const { return NetworkData::kRoutePreferenceLow; }
        Error              AddToNetData(void);
        void               RemoveFromNetData(void);
        bool               IsAddedInNetData(void) const { return mIsAddedInNetData; }

    private:
        Ip6::Prefix mPrefix;
        bool        mIsAddedInNetData;
    };

    void HandleLocalOnLinkPrefixTimer(void) { mLocalOnLinkPrefix.HandleTimer(); }

    class LocalOnLinkPrefix : public InstanceLocator
    {
    public:
        explicit LocalOnLinkPrefix(Instance &aInstance);

        void               Generate(void);
        void               Start(void);
        void               Stop(void);
        void               Advertise(void);
        void               Deprecate(void);
        bool               ShouldPublish(NetworkData::ExternalRouteConfig &aRouteConfig) const;
        void               AppendAsPiosTo(Ip6::Nd::RouterAdvertMessage &aRaMessage);
        const Ip6::Prefix &GetPrefix(void) const { return mPrefix; }
        bool               IsAdvertising(void) const { return (mState == kAdvertising); }
        void               HandleExtPanIdChange(void);
        void               HandleTimer(void);

    private:
        enum State : uint8_t
        {
            kIdle,
            kAdvertising,
            kDeprecating,
        };

        void AppendCurPrefix(Ip6::Nd::RouterAdvertMessage &aRaMessage);
        void AppendOldPrefix(Ip6::Nd::RouterAdvertMessage &aRaMessage);

        using ExpireTimer = TimerMilliIn<RoutingManager, &RoutingManager::HandleLocalOnLinkPrefixTimer>;

        Ip6::Prefix mPrefix;
        State       mState;
        TimeMilli   mExpireTime;
        Ip6::Prefix mOldPrefix;
        TimeMilli   mOldExpireTime;
        ExpireTimer mTimer;
    };

    typedef Ip6::Prefix OnMeshPrefix;

    class OnMeshPrefixArray : public Array<OnMeshPrefix, kMaxOnMeshPrefixes>
    {
    public:
        void Add(const OnMeshPrefix &aPrefix);
        void MarkAsDeleted(const OnMeshPrefix &aPrefix);
    };

#if OPENTHREAD_CONFIG_NAT64_BORDER_ROUTING_ENABLE
    void HandleNat64PrefixManagerTimer(void) { mNat64PrefixManager.HandleTimer(); }

    class Nat64PrefixManager : public InstanceLocator
    {
    public:
        // This class manages the NAT64 related functions including
        // generation of local NAT64 prefix, discovery of infra
        // interface prefix, maintaining the discovered prefix
        // lifetime, and selection of the NAT64 prefix to publish in
        // Network Data.
        //
        // Calling methods except GeneratrLocalPrefix and SetEnabled
        // when disabled becomes no-op.

        explicit Nat64PrefixManager(Instance &aInstance);

        void         SetEnabled(bool aEnabled);
        Nat64::State GetState(void) const;

        void Start(void);
        void Stop(void);

        void               GenerateLocalPrefix(const Ip6::Prefix &aBrUlaPrefix);
        const Ip6::Prefix &GetLocalPrefix(void) const { return mLocalPrefix; }
        const Ip6::Prefix &GetFavoredPrefix(RoutePreference &aPreference) const;
        void               Evaluate(void);
        bool               ShouldPublish(NetworkData::ExternalRouteConfig &aRouteConfig) const;
        void               HandleDiscoverDone(const Ip6::Prefix &aPrefix);
        void               HandleTimer(void);

    private:
        void Discover(void);

        using Nat64Timer = TimerMilliIn<RoutingManager, &RoutingManager::HandleNat64PrefixManagerTimer>;

<<<<<<< HEAD
        bool        mEnabled;
        Ip6::Prefix mInfraIfPrefix;   // The latest NAT64 prefix discovered on the infrastructure interface.
        Ip6::Prefix mLocalPrefix;     // The local prefix (from BR ULA prefix).
        Ip6::Prefix mPublishedPrefix; // The prefix published in Network Data (may be empty or local or from infra-if).
        Nat64Timer  mTimer;
=======
        Ip6::Prefix     mInfraIfPrefix;       // The latest NAT64 prefix discovered on the infrastructure interface.
        Ip6::Prefix     mLocalPrefix;         // The local prefix (from BR ULA prefix).
        Ip6::Prefix     mPublishedPrefix;     // The prefix to publish in Net Data (empty or local or from infra-if).
        RoutePreference mPublishedPreference; // The published prefix preference.
        Nat64Timer      mTimer;
>>>>>>> 16c927ea
    };
#endif // OPENTHREAD_CONFIG_NAT64_BORDER_ROUTING_ENABLE

    struct RaInfo
    {
        // Tracks info about emitted RA messages: Number of RAs sent,
        // last tx time, header to use and whether the header is
        // discovered from receiving RAs from the host itself. This
        // ensures that if an entity on host is advertising certain
        // info in its RA header (e.g., a default route), the RAs we
        // emit from `RoutingManager` also include the same header.

        RaInfo(void)
            : mHeaderUpdateTime(TimerMilli::GetNow())
            , mIsHeaderFromHost(false)
            , mTxCount(0)
            , mLastTxTime(TimerMilli::GetNow() - kMinDelayBetweenRtrAdvs)
        {
        }

        Ip6::Nd::RouterAdvertMessage::Header mHeader;
        TimeMilli                            mHeaderUpdateTime;
        bool                                 mIsHeaderFromHost;
        uint32_t                             mTxCount;
        TimeMilli                            mLastTxTime;
    };

    void HandleRsSenderTimer(void) { mRsSender.HandleTimer(); }

    class RsSender : public InstanceLocator
    {
    public:
        // This class implements tx of Router Solicitation (RS)
        // messages to discover other routers. `Start()` schedules
        // a cycle of RS transmissions of `kMaxTxCount` separated
        // by `kTxInterval`. At the end of cycle the callback
        // `HandleRsSenderFinished()` is invoked to inform end of
        // the cycle to `RoutingManager`.

        explicit RsSender(Instance &aInstance);

        bool IsInProgress(void) const { return mTimer.IsRunning(); }
        void Start(void);
        void Stop(void);
        void HandleTimer(void);

    private:
        // All time intervals are in msec.
        static constexpr uint32_t kMaxStartDelay     = 1000;        // Max random delay to send the first RS.
        static constexpr uint32_t kTxInterval        = 4000;        // Interval between RS tx.
        static constexpr uint32_t kRetryDelay        = kTxInterval; // Interval to wait to retry a failed RS tx.
        static constexpr uint32_t kWaitOnLastAttempt = 1000;        // Wait interval after last RS tx.
        static constexpr uint8_t  kMaxTxCount        = 3;           // Number of RS tx in one cycle.

        Error SendRs(void);

        using RsTimer = TimerMilliIn<RoutingManager, &RoutingManager::HandleRsSenderTimer>;

        uint8_t   mTxCount;
        RsTimer   mTimer;
        TimeMilli mStartTime;
    };

    void  EvaluateState(void);
    void  Start(void);
    void  Stop(void);
    void  HandleNotifierEvents(Events aEvents);
    bool  IsInitialized(void) const { return mInfraIf.IsInitialized(); }
    bool  IsEnabled(void) const { return mIsEnabled; }
    Error LoadOrGenerateRandomBrUlaPrefix(void);

    void EvaluateOnLinkPrefix(void);
    void EvaluateRoutingPolicy(void);
    bool IsInitalPolicyEvaluationDone(void) const;
    void ScheduleRoutingPolicyEvaluation(ScheduleMode aMode);
    void EvaluateOmrPrefix(void);
    void EvaluatePublishingPrefix(const Ip6::Prefix &aPrefix);
    void UnpublishExternalRoute(const Ip6::Prefix &aPrefix);
    void HandleRsSenderFinished(TimeMilli aStartTime);
    void SendRouterAdvertisement(RouterAdvTxMode aRaTxMode);

    void HandleDiscoveredPrefixStaleTimer(void);

    void HandleRouterSolicit(const InfraIf::Icmp6Packet &aPacket, const Ip6::Address &aSrcAddress);
    void HandleRouterAdvertisement(const InfraIf::Icmp6Packet &aPacket, const Ip6::Address &aSrcAddress);
    bool ShouldProcessPrefixInfoOption(const Ip6::Nd::PrefixInfoOption &aPio, const Ip6::Prefix &aPrefix);
    bool ShouldProcessRouteInfoOption(const Ip6::Nd::RouteInfoOption &aRio, const Ip6::Prefix &aPrefix);
    void UpdateDiscoveredPrefixTableOnNetDataChange(void);
    bool NetworkDataContainsOmrPrefix(const Ip6::Prefix &aPrefix) const;
    void UpdateRouterAdvertHeader(const Ip6::Nd::RouterAdvertMessage *aRouterAdvertMessage);
    bool IsReceivedRouterAdvertFromManager(const Ip6::Nd::RouterAdvertMessage &aRaMessage) const;
    void ResetDiscoveredPrefixStaleTimer(void);

    static bool IsValidBrUlaPrefix(const Ip6::Prefix &aBrUlaPrefix);
    static bool IsValidOnLinkPrefix(const Ip6::Nd::PrefixInfoOption &aPio);
    static bool IsValidOnLinkPrefix(const Ip6::Prefix &aOnLinkPrefix);

    using RoutingPolicyTimer         = TimerMilliIn<RoutingManager, &RoutingManager::EvaluateRoutingPolicy>;
    using DiscoveredPrefixStaleTimer = TimerMilliIn<RoutingManager, &RoutingManager::HandleDiscoveredPrefixStaleTimer>;

    // Indicates whether the Routing Manager is running (started).
    bool mIsRunning;

    // Indicates whether the Routing manager is enabled. The Routing
    // Manager will be stopped if we are disabled.
    bool mIsEnabled;

    InfraIf mInfraIf;

    // The /48 BR ULA prefix loaded from local persistent storage or
    // randomly generated if none is found in persistent storage.
    Ip6::Prefix mBrUlaPrefix;

    LocalOmrPrefix mLocalOmrPrefix;
    OmrPrefix      mFavoredOmrPrefix;

    // List of on-mesh prefixes (discovered from Network Data) which
    // were advertised as RIO in the last sent RA message.
    OnMeshPrefixArray mAdvertisedPrefixes;

    RoutePreference mRouteInfoOptionPreference;

    // The currently favored (smallest) discovered on-link prefix.
    // Prefix length of zero indicates there is none.
    Ip6::Prefix mFavoredDiscoveredOnLinkPrefix;

    LocalOnLinkPrefix mLocalOnLinkPrefix;

    DiscoveredPrefixTable mDiscoveredPrefixTable;

#if OPENTHREAD_CONFIG_NAT64_BORDER_ROUTING_ENABLE
    Nat64PrefixManager mNat64PrefixManager;
#endif

    RaInfo   mRaInfo;
    RsSender mRsSender;

    DiscoveredPrefixStaleTimer mDiscoveredPrefixStaleTimer;
    RoutingPolicyTimer         mRoutingPolicyTimer;
};

} // namespace BorderRouter

} // namespace ot

#endif // OPENTHREAD_CONFIG_BORDER_ROUTING_ENABLE

#endif // ROUTING_MANAGER_HPP_<|MERGE_RESOLUTION|>--- conflicted
+++ resolved
@@ -718,19 +718,13 @@
 
         using Nat64Timer = TimerMilliIn<RoutingManager, &RoutingManager::HandleNat64PrefixManagerTimer>;
 
-<<<<<<< HEAD
-        bool        mEnabled;
-        Ip6::Prefix mInfraIfPrefix;   // The latest NAT64 prefix discovered on the infrastructure interface.
-        Ip6::Prefix mLocalPrefix;     // The local prefix (from BR ULA prefix).
-        Ip6::Prefix mPublishedPrefix; // The prefix published in Network Data (may be empty or local or from infra-if).
-        Nat64Timer  mTimer;
-=======
+        bool mEnabled;
+
         Ip6::Prefix     mInfraIfPrefix;       // The latest NAT64 prefix discovered on the infrastructure interface.
         Ip6::Prefix     mLocalPrefix;         // The local prefix (from BR ULA prefix).
         Ip6::Prefix     mPublishedPrefix;     // The prefix to publish in Net Data (empty or local or from infra-if).
         RoutePreference mPublishedPreference; // The published prefix preference.
         Nat64Timer      mTimer;
->>>>>>> 16c927ea
     };
 #endif // OPENTHREAD_CONFIG_NAT64_BORDER_ROUTING_ENABLE
 
