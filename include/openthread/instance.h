--- conflicted
+++ resolved
@@ -53,11 +53,7 @@
  * @note This number versions both OpenThread platform and user APIs.
  *
  */
-<<<<<<< HEAD
-#define OPENTHREAD_API_VERSION (243)
-=======
-#define OPENTHREAD_API_VERSION (242)
->>>>>>> b66d521d
+#define OPENTHREAD_API_VERSION (244)
 
 /**
  * @addtogroup api-instance
