--- conflicted
+++ resolved
@@ -2233,12 +2233,8 @@
 
 RoutingManager::Nat64PrefixManager::Nat64PrefixManager(Instance &aInstance)
     : InstanceLocator(aInstance)
-<<<<<<< HEAD
     , mEnabled(false)
-    , mTimer(aInstance, HandleTimer)
-=======
     , mTimer(aInstance)
->>>>>>> b0266bc0
 {
     mInfraIfPrefix.Clear();
     mLocalPrefix.Clear();
