--- conflicted
+++ resolved
@@ -119,7 +119,6 @@
 } otBorderRoutingState;
 
 /**
-<<<<<<< HEAD
  * This enumeration represents the state of DHCPv6 Prefix Delegation State.
  *
  */
@@ -131,10 +130,7 @@
 } otBorderRoutingDhcp6PdState;
 
 /**
- * This method initializes the Border Routing Manager on given infrastructure interface.
-=======
  * Initializes the Border Routing Manager on given infrastructure interface.
->>>>>>> c187e4d0
  *
  * @note  This method MUST be called before any other otBorderRouting* APIs.
  *
