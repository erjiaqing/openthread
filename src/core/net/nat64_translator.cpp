/*
 *  Copyright (c) 2022, The OpenThread Authors.
 *  All rights reserved.
 *
 *  Redistribution and use in source and binary forms, with or without
 *  modification, are permitted provided that the following conditions are met:
 *  1. Redistributions of source code must retain the above copyright
 *     notice, this list of conditions and the following disclaimer.
 *  2. Redistributions in binary form must reproduce the above copyright
 *     notice, this list of conditions and the following disclaimer in the
 *     documentation and/or other materials provided with the distribution.
 *  3. Neither the name of the copyright holder nor the
 *     names of its contributors may be used to endorse or promote products
 *     derived from this software without specific prior written permission.
 *
 *  THIS SOFTWARE IS PROVIDED BY THE COPYRIGHT HOLDERS AND CONTRIBUTORS "AS IS"
 *  AND ANY EXPRESS OR IMPLIED WARRANTIES, INCLUDING, BUT NOT LIMITED TO, THE
 *  IMPLIED WARRANTIES OF MERCHANTABILITY AND FITNESS FOR A PARTICULAR PURPOSE
 *  ARE DISCLAIMED. IN NO EVENT SHALL THE COPYRIGHT HOLDER OR CONTRIBUTORS BE
 *  LIABLE FOR ANY DIRECT, INDIRECT, INCIDENTAL, SPECIAL, EXEMPLARY, OR
 *  CONSEQUENTIAL DAMAGES (INCLUDING, BUT NOT LIMITED TO, PROCUREMENT OF
 *  SUBSTITUTE GOODS OR SERVICES; LOSS OF USE, DATA, OR PROFITS; OR BUSINESS
 *  INTERRUPTION) HOWEVER CAUSED AND ON ANY THEORY OF LIABILITY, WHETHER IN
 *  CONTRACT, STRICT LIABILITY, OR TORT (INCLUDING NEGLIGENCE OR OTHERWISE)
 *  ARISING IN ANY WAY OUT OF THE USE OF THIS SOFTWARE, EVEN IF ADVISED OF THE
 *  POSSIBILITY OF SUCH DAMAGE.
 */

/**
 * @file
 *   This file includes implementation for the NAT64 translator.
 *
 */

#include "nat64_translator.hpp"

#if OPENTHREAD_CONFIG_NAT64_TRANSLATOR_ENABLE

#include "common/code_utils.hpp"
#include "common/locator_getters.hpp"
#include "common/log.hpp"
#include "net/checksum.hpp"
#include "net/ip4_types.hpp"
#include "net/ip6.hpp"

namespace ot {
namespace Nat64 {

RegisterLogModule("Nat64");

Translator::Translator(Instance &aInstance)
    : InstanceLocator(aInstance)
<<<<<<< HEAD
    , mEnabled(false)
    , mMappingExpirer(aInstance, MappingExpirerHandler)
=======
    , mMappingExpirerTimer(aInstance)
>>>>>>> b0266bc0
{
    Random::NonCrypto::FillBuffer(reinterpret_cast<uint8_t *>(&mNextMappingId), sizeof(mNextMappingId));

    mNat64Prefix.Clear();
    mIp4Cidr.Clear();
    mMappingExpirerTimer.Start(kAddressMappingIdleTimeoutMsec);
}

Message *Translator::NewIp4Message(const Message::Settings &aSettings)
{
    Message *message = Get<Ip6::Ip6>().NewMessage(sizeof(Ip6::Header) - sizeof(Ip4::Header), aSettings);

    if (message != nullptr)
    {
        message->SetType(Message::kTypeIp4);
    }

    return message;
}

Error Translator::SendMessage(Message &aMessage)
{
    bool   freed  = false;
    Error  error  = kErrorDrop;
    Result result = TranslateToIp6(aMessage);

    VerifyOrExit(result == kForward);

    error = Get<Ip6::Ip6>().SendRaw(aMessage, !OPENTHREAD_CONFIG_IP6_ALLOW_LOOP_BACK_HOST_DATAGRAMS);
    freed = true;

exit:
    if (!freed)
    {
        aMessage.Free();
    }

    return error;
}

Translator::Result Translator::TranslateFromIp6(Message &aMessage)
{
    Result                res        = kDrop;
    ErrorCounters::Reason dropReason = ErrorCounters::kUnknown;
    Ip6::Header           ip6Header;
    Ip4::Header           ip4Header;
    AddressMapping *      mapping = nullptr;

    if (mIp4Cidr.mLength == 0 || !mNat64Prefix.IsValidNat64())
    {
        ExitNow(res = kNotTranslated);
    }

    // ParseFrom will do basic checks for the message, including the message length and IP protocol version.
    if (ip6Header.ParseFrom(aMessage) != kErrorNone)
    {
        LogWarn("outgoing datagram is not a valid IPv6 datagram, drop");
        dropReason = ErrorCounters::Reason::kIllegalPacket;
        ExitNow(res = kDrop);
    }

    if (!ip6Header.GetDestination().MatchesPrefix(mNat64Prefix))
    {
        ExitNow(res = kNotTranslated);
    }

    mapping = FindOrAllocateMapping(ip6Header.GetSource());
    if (mapping == nullptr)
    {
        LogWarn("failed to get a mapping for %s (mapping pool full?)", ip6Header.GetSource().ToString().AsCString());
        dropReason = ErrorCounters::Reason::kNoMapping;
        ExitNow(res = kDrop);
    }

    aMessage.RemoveHeader(sizeof(Ip6::Header));

    ip4Header.Clear();
    ip4Header.InitVersionIhl();
    ip4Header.SetSource(mapping->mIp4);
    ip4Header.GetDestination().ExtractFromIp6Address(mNat64Prefix.mLength, ip6Header.GetDestination());
    ip4Header.SetTtl(ip6Header.GetHopLimit());
    ip4Header.SetIdentification(0);

    switch (ip6Header.GetNextHeader())
    {
    case Ip6::kProtoUdp:
        ip4Header.SetProtocol(Ip4::kProtoUdp);
        res = kForward;
        break;
    case Ip6::kProtoTcp:
        ip4Header.SetProtocol(Ip4::kProtoTcp);
        res = kForward;
        break;
    case Ip6::kProtoIcmp6:
        ip4Header.SetProtocol(Ip4::kProtoIcmp);
        SuccessOrExit(TranslateIcmp6(aMessage));
        res = kForward;
        break;
    default:
        dropReason = ErrorCounters::Reason::kUnsupportedProto;
        ExitNow(res = kDrop);
    }

    // res here must be kForward based on the switch above.
    // TODO: Implement the logic for replying ICMP messages.
    ip4Header.SetTotalLength(sizeof(Ip4::Header) + aMessage.GetLength() - aMessage.GetOffset());
    Checksum::UpdateMessageChecksum(aMessage, ip4Header.GetSource(), ip4Header.GetDestination(),
                                    ip4Header.GetProtocol());
    Checksum::UpdateIp4HeaderChecksum(ip4Header);
    if (aMessage.Prepend(ip4Header) != kErrorNone)
    {
        // This should never happen since the IPv4 header is shorter than the IPv6 header.
        LogCrit("failed to prepend IPv4 head to translated message");
        ExitNow(res = kDrop);
    }
    aMessage.SetType(Message::kTypeIp4);
    mCounters.Count6To4Packet(ip6Header.GetNextHeader(), ip6Header.GetPayloadLength());
    mapping->mCounters.Count6To4Packet(ip6Header.GetNextHeader(), ip6Header.GetPayloadLength());

exit:
    if (res == Result::kDrop)
    {
        mErrorCounters.Count6To4(dropReason);
    }
    return res;
}

Translator::Result Translator::TranslateToIp6(Message &aMessage)
{
    Result                res        = Result::kDrop;
    ErrorCounters::Reason dropReason = ErrorCounters::kUnknown;
    Ip6::Header           ip6Header;
    Ip4::Header           ip4Header;
    AddressMapping *      mapping = nullptr;

    // Ip6::Header::ParseFrom may return an error value when the incoming message is an IPv4 datagram.
    // If the message is already an IPv6 datagram, forward it directly.
    VerifyOrExit(ip6Header.ParseFrom(aMessage) != kErrorNone, res = kNotTranslated);

    if (mIp4Cidr.mLength == 0)
    {
        // The NAT64 translation is bypassed (will be handled externally)
        LogWarn("incoming message is an IPv4 datagram but no IPv4 CIDR for NAT64 configured, drop");
        ExitNow(res = kForward);
    }

    if (!mNat64Prefix.IsValidNat64())
    {
        LogWarn("incoming message is an IPv4 datagram but no NAT64 prefix configured, drop");
        ExitNow(res = kDrop);
    }

    if (ip4Header.ParseFrom(aMessage) != kErrorNone)
    {
        LogWarn("incoming message is neither IPv4 nor an IPv6 datagram, drop");
        dropReason = ErrorCounters::Reason::kIllegalPacket;
        ExitNow(res = kDrop);
    }

    mapping = FindMapping(ip4Header.GetDestination());
    if (mapping == nullptr)
    {
        LogWarn("no mapping found for the IPv4 address");
        dropReason = ErrorCounters::Reason::kNoMapping;
        ExitNow(res = kDrop);
    }

    aMessage.RemoveHeader(sizeof(Ip4::Header));

    ip6Header.Clear();
    ip6Header.InitVersionTrafficClassFlow();
    ip6Header.GetSource().SynthesizeFromIp4Address(mNat64Prefix, ip4Header.GetSource());
    ip6Header.SetDestination(mapping->mIp6);
    ip6Header.SetFlow(0);
    ip6Header.SetHopLimit(ip4Header.GetTtl());

    // Note: TCP and UDP are the same for both IPv4 and IPv6 except for the checksum calculation, we will update the
    // checksum in the payload later. However, we need to translate ICMPv6 messages to ICMP messages in IPv4.
    switch (ip4Header.GetProtocol())
    {
    case Ip4::kProtoUdp:
        ip6Header.SetNextHeader(Ip6::kProtoUdp);
        res = kForward;
        break;
    case Ip4::kProtoTcp:
        ip6Header.SetNextHeader(Ip6::kProtoTcp);
        res = kForward;
        break;
    case Ip4::kProtoIcmp:
        ip6Header.SetNextHeader(Ip6::kProtoIcmp6);
        SuccessOrExit(TranslateIcmp4(aMessage));
        res = kForward;
        break;
    default:
        dropReason = ErrorCounters::Reason::kUnsupportedProto;
        ExitNow(res = kDrop);
    }

    // res here must be kForward based on the switch above.
    // TODO: Implement the logic for replying ICMP datagrams.
    ip6Header.SetPayloadLength(aMessage.GetLength() - aMessage.GetOffset());
    Checksum::UpdateMessageChecksum(aMessage, ip6Header.GetSource(), ip6Header.GetDestination(),
                                    ip6Header.GetNextHeader());
    if (aMessage.Prepend(ip6Header) != kErrorNone)
    {
        // This might happen when the platform failed to reserve enough space before the original IPv4 datagram.
        LogWarn("failed to prepend IPv6 head to translated message");
        ExitNow(res = kDrop);
    }
    aMessage.SetType(Message::kTypeIp6);
    mCounters.Count4To6Packet(ip4Header.GetProtocol(), ip4Header.GetTotalLength() - sizeof(ip4Header));
    mapping->mCounters.Count4To6Packet(ip4Header.GetProtocol(), ip4Header.GetTotalLength() - sizeof(ip4Header));

exit:
    if (res == Result::kDrop)
    {
        mErrorCounters.Count4To6(dropReason);
    }

    return res;
}

Translator::AddressMapping::InfoString Translator::AddressMapping::ToString(void)
{
    InfoString string;

    string.Append("%s -> %s", mIp6.ToString().AsCString(), mIp4.ToString().AsCString());

    return string;
}

void Translator::AddressMapping::CopyTo(otNat64AddressMapping &aMapping, TimeMilli aNow) const
{
    aMapping.mId       = mId;
    aMapping.mIp4      = mIp4;
    aMapping.mIp6      = mIp6;
    aMapping.mCounters = mCounters;

    // We are removing expired mappings lazily, and an expired mapping might become active again before actually
    // removed. Report the mapping to be "just expired" to avoid confusion.
    if (mExpiry < aNow)
    {
        aMapping.mRemainingTimeMs = 0;
    }
    else
    {
        aMapping.mRemainingTimeMs = mExpiry - aNow;
    }
}

void Translator::ReleaseMapping(AddressMapping &aMapping)
{
    IgnoreError(mIp4AddressPool.PushBack(aMapping.mIp4));
    mAddressMappingPool.Free(aMapping);
    LogInfo("mapping removed: %s", aMapping.ToString().AsCString());
}

uint16_t Translator::ReleaseMappings(LinkedList<AddressMapping> &aMappings)
{
    uint16_t numRemoved = 0;

    for (AddressMapping *mapping = aMappings.Pop(); mapping != nullptr; mapping = aMappings.Pop())
    {
        numRemoved++;
        ReleaseMapping(*mapping);
    }

    return numRemoved;
}

uint16_t Translator::ReleaseExpiredMappings(void)
{
    LinkedList<AddressMapping> idleMappings;

    mActiveAddressMappings.RemoveAllMatching(TimerMilli::GetNow(), idleMappings);

    return ReleaseMappings(idleMappings);
}

Translator::AddressMapping *Translator::AllocateMapping(const Ip6::Address &aIp6Addr)
{
    AddressMapping *mapping = nullptr;

    // The address pool will be no larger than the mapping pool, so checking the address pool is enough.
    if (mIp4AddressPool.IsEmpty())
    {
        // ReleaseExpiredMappings returns the number of mappings removed.
        VerifyOrExit(ReleaseExpiredMappings() > 0);
    }

    mapping = mAddressMappingPool.Allocate();
    // We should get a valid item since address pool is no larger than the mapping pool, and the address pool is not
    // empty.
    VerifyOrExit(mapping != nullptr);

    mActiveAddressMappings.Push(*mapping);
    mapping->mId  = ++mNextMappingId;
    mapping->mIp6 = aIp6Addr;
    // PopBack must return a valid address since it is not empty.
    mapping->mIp4 = *mIp4AddressPool.PopBack();
    mapping->Touch(TimerMilli::GetNow());
    LogInfo("mapping created: %s", mapping->ToString().AsCString());

exit:
    return mapping;
}

Translator::AddressMapping *Translator::FindOrAllocateMapping(const Ip6::Address &aIp6Addr)
{
    AddressMapping *mapping = mActiveAddressMappings.FindMatching(aIp6Addr);

    // Exit if we found a valid mapping.
    VerifyOrExit(mapping == nullptr);

    mapping = AllocateMapping(aIp6Addr);

exit:
    return mapping;
}

Translator::AddressMapping *Translator::FindMapping(const Ip4::Address &aIp4Addr)
{
    AddressMapping *mapping = mActiveAddressMappings.FindMatching(aIp4Addr);

    if (mapping != nullptr)
    {
        mapping->Touch(TimerMilli::GetNow());
    }
    return mapping;
}

Error Translator::TranslateIcmp4(Message &aMessage)
{
    Error             err = kErrorNone;
    Ip4::Icmp::Header icmp4Header;
    Ip6::Icmp::Header icmp6Header;

    // TODO: Implement the translation of other ICMP messages.

    // Note: The caller consumed the IP header, so the ICMP header is at offset 0.
    SuccessOrExit(err = aMessage.Read(0, icmp4Header));
    switch (icmp4Header.GetType())
    {
    case Ip4::Icmp::Header::Type::kTypeEchoReply:
    {
        // The only difference between ICMPv6 echo and ICMP4 echo is the message type field, so we can reinteprete it as
        // ICMP6 header and set the message type.
        SuccessOrExit(err = aMessage.Read(0, icmp6Header));
        icmp6Header.SetType(Ip6::Icmp::Header::Type::kTypeEchoReply);
        aMessage.Write(0, icmp6Header);
        break;
    }
    default:
        err = kErrorInvalidArgs;
        break;
    }

exit:
    return err;
}

Error Translator::TranslateIcmp6(Message &aMessage)
{
    Error             err = kErrorNone;
    Ip4::Icmp::Header icmp4Header;
    Ip6::Icmp::Header icmp6Header;

    // TODO: Implement the translation of other ICMP messages.

    // Note: The caller have consumed the IP header, so the ICMP header is at offset 0.
    SuccessOrExit(err = aMessage.Read(0, icmp6Header));
    switch (icmp6Header.GetType())
    {
    case Ip6::Icmp::Header::Type::kTypeEchoRequest:
    {
        // The only difference between ICMPv6 echo and ICMP4 echo is the message type field, so we can reinteprete it as
        // ICMP6 header and set the message type.
        SuccessOrExit(err = aMessage.Read(0, icmp4Header));
        icmp4Header.SetType(Ip4::Icmp::Header::Type::kTypeEchoRequest);
        aMessage.Write(0, icmp4Header);
        break;
    }
    default:
        err = kErrorInvalidArgs;
        break;
    }

exit:
    return err;
}

Error Translator::SetIp4Cidr(const Ip4::Cidr &aCidr)
{
    Error err = kErrorNone;

    uint32_t numberOfHosts;
    uint32_t hostIdBegin;

    VerifyOrExit(aCidr.mLength > 0 && aCidr.mLength <= 32, err = kErrorInvalidArgs);

    VerifyOrExit(mIp4Cidr != aCidr);

    // Avoid using the 0s and 1s in the host id of an address, but what if the user provides us with /32 or /31
    // addresses?
    if (aCidr.mLength == 32)
    {
        hostIdBegin   = 0;
        numberOfHosts = 1;
    }
    else if (aCidr.mLength == 31)
    {
        hostIdBegin   = 0;
        numberOfHosts = 2;
    }
    else
    {
        hostIdBegin   = 1;
        numberOfHosts = static_cast<uint32_t>((1 << (Ip4::Address::kSize * 8 - aCidr.mLength)) - 2);
    }
    numberOfHosts = OT_MIN(numberOfHosts, kAddressMappingPoolSize);

    mAddressMappingPool.FreeAll();
    mActiveAddressMappings.Clear();
    mIp4AddressPool.Clear();

    for (uint32_t i = 0; i < numberOfHosts; i++)
    {
        Ip4::Address addr;

        addr.SynthesizeFromCidrAndHost(aCidr, i + hostIdBegin);
        IgnoreError(mIp4AddressPool.PushBack(addr));
    }

    LogInfo("IPv4 CIDR for NAT64: %s (actual address pool: %s - %s, %u addresses)", aCidr.ToString().AsCString(),
            mIp4AddressPool.Front()->ToString().AsCString(), mIp4AddressPool.Back()->ToString().AsCString(),
            numberOfHosts);
    mIp4Cidr = aCidr;

exit:
    return err;
}

void Translator::SetNat64Prefix(const Ip6::Prefix &aNat64Prefix)
{
    if (mNat64Prefix != aNat64Prefix)
    {
        LogInfo("IPv6 Prefix for NAT64 updated to %s", aNat64Prefix.ToString().AsCString());
        mNat64Prefix = aNat64Prefix;
    }
}

void Translator::HandleMappingExpirerTimer(void)
{
    LogInfo("Released %d expired mappings", ReleaseExpiredMappings());
    mMappingExpirerTimer.Start(kAddressMappingIdleTimeoutMsec);
}

void Translator::InitAddressMappingIterator(AddressMappingIterator &aIterator)
{
    aIterator.mPtr = mActiveAddressMappings.GetHead();
}

Error Translator::GetNextAddressMapping(AddressMappingIterator &aIterator, otNat64AddressMapping &aMapping)
{
    Error           err  = kErrorNotFound;
    TimeMilli       now  = TimerMilli::GetNow();
    AddressMapping *item = static_cast<AddressMapping *>(aIterator.mPtr);

    VerifyOrExit(item != nullptr);

    item->CopyTo(aMapping, now);
    aIterator.mPtr = item->GetNext();
    err            = kErrorNone;

exit:
    return err;
}

Error Translator::GetIp4Cidr(Ip4::Cidr &aCidr)
{
    Error err = kErrorNone;

    VerifyOrExit(mIp4Cidr.mLength > 0, err = kErrorNotFound);
    aCidr = mIp4Cidr;

exit:
    return err;
}

Error Translator::GetIp6Prefix(Ip6::Prefix &aPrefix)
{
    Error err = kErrorNone;

    VerifyOrExit(mNat64Prefix.mLength > 0, err = kErrorNotFound);
    aPrefix = mNat64Prefix;

exit:
    return err;
}

void Translator::ProtocolCounters::Count6To4Packet(uint8_t aProtocol, uint64_t aPacketSize)
{
    switch (aProtocol)
    {
    case Ip6::kProtoUdp:
        mUdp.m6To4Packets++;
        mUdp.m6To4Bytes += aPacketSize;
        break;
    case Ip6::kProtoTcp:
        mTcp.m6To4Packets++;
        mTcp.m6To4Bytes += aPacketSize;
        break;
    case Ip6::kProtoIcmp6:
        mIcmp.m6To4Packets++;
        mIcmp.m6To4Bytes += aPacketSize;
        break;
    }

    mTotal.m6To4Packets++;
    mTotal.m6To4Bytes += aPacketSize;
}

void Translator::ProtocolCounters::Count4To6Packet(uint8_t aProtocol, uint64_t aPacketSize)
{
    switch (aProtocol)
    {
    case Ip4::kProtoUdp:
        mUdp.m4To6Packets++;
        mUdp.m4To6Bytes += aPacketSize;
        break;
    case Ip4::kProtoTcp:
        mTcp.m4To6Packets++;
        mTcp.m4To6Bytes += aPacketSize;
        break;
    case Ip4::kProtoIcmp:
        mIcmp.m4To6Packets++;
        mIcmp.m4To6Bytes += aPacketSize;
        break;
    }

    mTotal.m4To6Packets++;
    mTotal.m4To6Bytes += aPacketSize;
}

State Translator::GetState() const
{
    State ret = kStateDisabled;

    VerifyOrExit(mEnabled);
    VerifyOrExit(mIp4Cidr.mLength > 0 && mNat64Prefix.IsValidNat64(), ret = kStateNotRunning);
    ret = kStateActive;

exit:
    return ret;
}

void Translator::SetEnabled(bool aEnabled)
{
    VerifyOrExit(mEnabled != aEnabled);
    mEnabled = aEnabled;

    if (!aEnabled)
    {
        ReleaseMappings(mActiveAddressMappings);
    }

    LogInfo("NAT64 translator %s", aEnabled ? "enabled" : "disabled");

exit:
    return;
}

} // namespace Nat64
} // namespace ot

#endif // OPENTHREAD_CONFIG_NAT64_TRANSLATOR_ENABLE<|MERGE_RESOLUTION|>--- conflicted
+++ resolved
@@ -50,12 +50,8 @@
 
 Translator::Translator(Instance &aInstance)
     : InstanceLocator(aInstance)
-<<<<<<< HEAD
     , mEnabled(false)
-    , mMappingExpirer(aInstance, MappingExpirerHandler)
-=======
     , mMappingExpirerTimer(aInstance)
->>>>>>> b0266bc0
 {
     Random::NonCrypto::FillBuffer(reinterpret_cast<uint8_t *>(&mNextMappingId), sizeof(mNextMappingId));
 
