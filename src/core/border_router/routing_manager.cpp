--- conflicted
+++ resolved
@@ -594,29 +594,17 @@
 
     if (mAdvertisedNat64Prefix.IsValidNat64() && (!shouldAdvertise || nat64Prefix != mAdvertisedNat64Prefix))
     {
-<<<<<<< HEAD
-        LogInfo("No NAT64 prefix in Network Data is smaller than the local NAT64 prefix %s",
-                mLocalNat64Prefix.ToString().AsCString());
-
-        // Advertise local NAT64 prefix.
-        if (!mIsAdvertisingLocalNat64Prefix &&
-            PublishExternalRoute(mLocalNat64Prefix, NetworkData::kRoutePreferenceLow, /* aNat64= */ true) == kErrorNone)
-        {
-            mIsAdvertisingLocalNat64Prefix = true;
-        }
-#if OPENTHREAD_CONFIG_NAT64_TRANSLATOR_ENABLE
-        Get<Nat64::Translator>().SetNat64Prefix(mLocalNat64Prefix);
-#endif
-=======
         UnpublishExternalRoute(mAdvertisedNat64Prefix);
         mAdvertisedNat64Prefix.Clear();
->>>>>>> 01dd4928
     }
     if (shouldAdvertise && nat64Prefix != mAdvertisedNat64Prefix &&
         PublishExternalRoute(nat64Prefix, routePreference, /* aNat64= */ true) == kErrorNone)
     {
         mAdvertisedNat64Prefix = nat64Prefix;
     }
+#if OPENTHREAD_CONFIG_NAT64_TRANSLATOR_ENABLE
+    Get<Nat64::Translator>().SetNat64Prefix(mAdvertisedNat64Prefix);
+#endif
 }
 #endif
 
