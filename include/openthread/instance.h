/*
 *  Copyright (c) 2016, The OpenThread Authors.
 *  All rights reserved.
 *
 *  Redistribution and use in source and binary forms, with or without
 *  modification, are permitted provided that the following conditions are met:
 *  1. Redistributions of source code must retain the above copyright
 *     notice, this list of conditions and the following disclaimer.
 *  2. Redistributions in binary form must reproduce the above copyright
 *     notice, this list of conditions and the following disclaimer in the
 *     documentation and/or other materials provided with the distribution.
 *  3. Neither the name of the copyright holder nor the
 *     names of its contributors may be used to endorse or promote products
 *     derived from this software without specific prior written permission.
 *
 *  THIS SOFTWARE IS PROVIDED BY THE COPYRIGHT HOLDERS AND CONTRIBUTORS "AS IS"
 *  AND ANY EXPRESS OR IMPLIED WARRANTIES, INCLUDING, BUT NOT LIMITED TO, THE
 *  IMPLIED WARRANTIES OF MERCHANTABILITY AND FITNESS FOR A PARTICULAR PURPOSE
 *  ARE DISCLAIMED. IN NO EVENT SHALL THE COPYRIGHT HOLDER OR CONTRIBUTORS BE
 *  LIABLE FOR ANY DIRECT, INDIRECT, INCIDENTAL, SPECIAL, EXEMPLARY, OR
 *  CONSEQUENTIAL DAMAGES (INCLUDING, BUT NOT LIMITED TO, PROCUREMENT OF
 *  SUBSTITUTE GOODS OR SERVICES; LOSS OF USE, DATA, OR PROFITS; OR BUSINESS
 *  INTERRUPTION) HOWEVER CAUSED AND ON ANY THEORY OF LIABILITY, WHETHER IN
 *  CONTRACT, STRICT LIABILITY, OR TORT (INCLUDING NEGLIGENCE OR OTHERWISE)
 *  ARISING IN ANY WAY OUT OF THE USE OF THIS SOFTWARE, EVEN IF ADVISED OF THE
 *  POSSIBILITY OF SUCH DAMAGE.
 */

/**
 * @file
 * @brief
 *  This file defines the OpenThread Instance API.
 */

#ifndef OPENTHREAD_INSTANCE_H_
#define OPENTHREAD_INSTANCE_H_

#include <stdlib.h>

#include <openthread/error.h>
#include <openthread/platform/logging.h>
#include <openthread/platform/toolchain.h>

#ifdef __cplusplus
extern "C" {
#endif

/**
 * The OpenThread API monotonic version number.
 *
 * This number MUST increase by one each time the contents of public OpenThread API include headers change.
 *
 * @note This number versions both OpenThread platform and user APIs.
 *
 */
<<<<<<< HEAD
#define OPENTHREAD_API_VERSION (425)
=======
#define OPENTHREAD_API_VERSION (429)
>>>>>>> b73114c8

/**
 * @addtogroup api-instance
 *
 * @brief
 *   This module includes functions that control the OpenThread Instance.
 *
 * @{
 *
 */

/**
 * Represents the OpenThread instance structure.
 */
typedef struct otInstance otInstance;

/**
 * Initializes the OpenThread library.
 *
 * Initializes OpenThread and prepares it for subsequent OpenThread API calls. This function must be
 * called before any other calls to OpenThread.
 *
 * Is available and can only be used when support for multiple OpenThread instances is enabled.
 *
 * @param[in]     aInstanceBuffer      The buffer for OpenThread to use for allocating the otInstance structure.
 * @param[in,out] aInstanceBufferSize  On input, the size of aInstanceBuffer. On output, if not enough space for
 *                                     otInstance, the number of bytes required for otInstance.
 *
 * @returns  A pointer to the new OpenThread instance.
 *
 * @sa otInstanceFinalize
 *
 */
otInstance *otInstanceInit(void *aInstanceBuffer, size_t *aInstanceBufferSize);

/**
 * Initializes the static single instance of the OpenThread library.
 *
 * Initializes OpenThread and prepares it for subsequent OpenThread API calls. This function must be
 * called before any other calls to OpenThread.
 *
 * Is available and can only be used when support for multiple OpenThread instances is disabled.
 *
 * @returns A pointer to the single OpenThread instance.
 *
 */
otInstance *otInstanceInitSingle(void);

/**
 * Initializes the OpenThread instance.
 *
 * This function initializes OpenThread and prepares it for subsequent OpenThread API calls. This function must be
 * called before any other calls to OpenThread. This method utilizes static buffer to initialize the OpenThread
 * instance.
 *
 * This function is available and can only be used when support for multiple OpenThread static instances is
 * enabled (`OPENTHREAD_CONFIG_MULTIPLE_STATIC_INSTANCE_ENABLE`)
 *
 * @param[in] aIdx The index of the OpenThread instance to initialize.
 *
 * @returns  A pointer to the new OpenThread instance.
 *
 */
otInstance *otInstanceInitMultiple(uint8_t aIdx);

/**
 * Gets the instance identifier.
 *
 * The instance identifier is set to a random value when the instance is constructed, and then its value will not
 * change after initialization.
 *
 * @returns The instance identifier.
 *
 */
uint32_t otInstanceGetId(otInstance *aInstance);

/**
 * Indicates whether or not the instance is valid/initialized.
 *
 * The instance is considered valid if it is acquired and initialized using either `otInstanceInitSingle()` (in single
 * instance case) or `otInstanceInit()` (in multi instance case). A subsequent call to `otInstanceFinalize()` causes
 * the instance to be considered as uninitialized.
 *
 * @param[in] aInstance A pointer to an OpenThread instance.
 *
 * @returns TRUE if the given instance is valid/initialized, FALSE otherwise.
 *
 */
bool otInstanceIsInitialized(otInstance *aInstance);

/**
 * Disables the OpenThread library.
 *
 * Call this function when OpenThread is no longer in use.
 *
 * @param[in] aInstance A pointer to an OpenThread instance.
 *
 */
void otInstanceFinalize(otInstance *aInstance);

/**
 * Returns the current instance uptime (in msec).
 *
 * Requires `OPENTHREAD_CONFIG_UPTIME_ENABLE` to be enabled.
 *
 * The uptime is given as number of milliseconds since OpenThread instance was initialized.
 *
 * @param[in] aInstance A pointer to an OpenThread instance.
 *
 * @returns The uptime (number of milliseconds).
 *
 */
uint64_t otInstanceGetUptime(otInstance *aInstance);

#define OT_UPTIME_STRING_SIZE 24 ///< Recommended size for string representation of uptime.

/**
 * Returns the current instance uptime as a human-readable string.
 *
 * Requires `OPENTHREAD_CONFIG_UPTIME_ENABLE` to be enabled.
 *
 * The string follows the format "<hh>:<mm>:<ss>.<mmmm>" for hours, minutes, seconds and millisecond (if uptime is
 * shorter than one day) or "<dd>d.<hh>:<mm>:<ss>.<mmmm>" (if longer than a day).
 *
 * If the resulting string does not fit in @p aBuffer (within its @p aSize characters), the string will be truncated
 * but the outputted string is always null-terminated.
 *
 * @param[in]  aInstance A pointer to an OpenThread instance.
 * @param[out] aBuffer   A pointer to a char array to output the string.
 * @param[in]  aSize     The size of @p aBuffer (in bytes). Recommended to use `OT_UPTIME_STRING_SIZE`.
 *
 */
void otInstanceGetUptimeAsString(otInstance *aInstance, char *aBuffer, uint16_t aSize);

#define OT_CHANGED_IP6_ADDRESS_ADDED (1U << 0)             ///< IPv6 address was added
#define OT_CHANGED_IP6_ADDRESS_REMOVED (1U << 1)           ///< IPv6 address was removed
#define OT_CHANGED_THREAD_ROLE (1U << 2)                   ///< Role (disabled, detached, child, router, leader) changed
#define OT_CHANGED_THREAD_LL_ADDR (1U << 3)                ///< The link-local address changed
#define OT_CHANGED_THREAD_ML_ADDR (1U << 4)                ///< The mesh-local address changed
#define OT_CHANGED_THREAD_RLOC_ADDED (1U << 5)             ///< RLOC was added
#define OT_CHANGED_THREAD_RLOC_REMOVED (1U << 6)           ///< RLOC was removed
#define OT_CHANGED_THREAD_PARTITION_ID (1U << 7)           ///< Partition ID changed
#define OT_CHANGED_THREAD_KEY_SEQUENCE_COUNTER (1U << 8)   ///< Thread Key Sequence changed
#define OT_CHANGED_THREAD_NETDATA (1U << 9)                ///< Thread Network Data changed
#define OT_CHANGED_THREAD_CHILD_ADDED (1U << 10)           ///< Child was added
#define OT_CHANGED_THREAD_CHILD_REMOVED (1U << 11)         ///< Child was removed
#define OT_CHANGED_IP6_MULTICAST_SUBSCRIBED (1U << 12)     ///< Subscribed to a IPv6 multicast address
#define OT_CHANGED_IP6_MULTICAST_UNSUBSCRIBED (1U << 13)   ///< Unsubscribed from a IPv6 multicast address
#define OT_CHANGED_THREAD_CHANNEL (1U << 14)               ///< Thread network channel changed
#define OT_CHANGED_THREAD_PANID (1U << 15)                 ///< Thread network PAN Id changed
#define OT_CHANGED_THREAD_NETWORK_NAME (1U << 16)          ///< Thread network name changed
#define OT_CHANGED_THREAD_EXT_PANID (1U << 17)             ///< Thread network extended PAN ID changed
#define OT_CHANGED_NETWORK_KEY (1U << 18)                  ///< Network key changed
#define OT_CHANGED_PSKC (1U << 19)                         ///< PSKc changed
#define OT_CHANGED_SECURITY_POLICY (1U << 20)              ///< Security Policy changed
#define OT_CHANGED_CHANNEL_MANAGER_NEW_CHANNEL (1U << 21)  ///< Channel Manager new pending Thread channel changed
#define OT_CHANGED_SUPPORTED_CHANNEL_MASK (1U << 22)       ///< Supported channel mask changed
#define OT_CHANGED_COMMISSIONER_STATE (1U << 23)           ///< Commissioner state changed
#define OT_CHANGED_THREAD_NETIF_STATE (1U << 24)           ///< Thread network interface state changed
#define OT_CHANGED_THREAD_BACKBONE_ROUTER_STATE (1U << 25) ///< Backbone Router state changed
#define OT_CHANGED_THREAD_BACKBONE_ROUTER_LOCAL (1U << 26) ///< Local Backbone Router configuration changed
#define OT_CHANGED_JOINER_STATE (1U << 27)                 ///< Joiner state changed
#define OT_CHANGED_ACTIVE_DATASET (1U << 28)               ///< Active Operational Dataset changed
#define OT_CHANGED_PENDING_DATASET (1U << 29)              ///< Pending Operational Dataset changed
#define OT_CHANGED_NAT64_TRANSLATOR_STATE (1U << 30)       ///< The state of NAT64 translator changed
#define OT_CHANGED_PARENT_LINK_QUALITY (1U << 31)          ///< Parent link quality changed

/**
 * Represents a bit-field indicating specific state/configuration that has changed. See `OT_CHANGED_*`
 * definitions.
 *
 */
typedef uint32_t otChangedFlags;

/**
 * Pointer is called to notify certain configuration or state changes within OpenThread.
 *
 * @param[in]  aFlags    A bit-field indicating specific state that has changed.  See `OT_CHANGED_*` definitions.
 * @param[in]  aContext  A pointer to application-specific context.
 *
 */
typedef void (*otStateChangedCallback)(otChangedFlags aFlags, void *aContext);

/**
 * Registers a callback to indicate when certain configuration or state changes within OpenThread.
 *
 * @param[in]  aInstance  A pointer to an OpenThread instance.
 * @param[in]  aCallback  A pointer to a function that is called with certain configuration or state changes.
 * @param[in]  aContext   A pointer to application-specific context.
 *
 * @retval OT_ERROR_NONE     Added the callback to the list of callbacks.
 * @retval OT_ERROR_ALREADY  The callback was already registered.
 * @retval OT_ERROR_NO_BUFS  Could not add the callback due to resource constraints.
 *
 */
otError otSetStateChangedCallback(otInstance *aInstance, otStateChangedCallback aCallback, void *aContext);

/**
 * Removes a callback to indicate when certain configuration or state changes within OpenThread.
 *
 * @param[in]  aInstance   A pointer to an OpenThread instance.
 * @param[in]  aCallback   A pointer to a function that is called with certain configuration or state changes.
 * @param[in]  aContext    A pointer to application-specific context.
 *
 */
void otRemoveStateChangeCallback(otInstance *aInstance, otStateChangedCallback aCallback, void *aContext);

/**
 * Triggers a platform reset.
 *
 * The reset process ensures that all the OpenThread state/info (stored in volatile memory) is erased. Note that the
 * `otPlatformReset` does not erase any persistent state/info saved in non-volatile memory.
 *
 * @param[in]  aInstance  A pointer to an OpenThread instance.
 *
 */
void otInstanceReset(otInstance *aInstance);

/**
 * Triggers a platform reset to bootloader mode, if supported.
 *
 * Requires `OPENTHREAD_CONFIG_PLATFORM_BOOTLOADER_MODE_ENABLE`.
 *
 * @param[in]  aInstance  A pointer to an OpenThread instance.
 *
 * @retval OT_ERROR_NONE         Reset to bootloader successfully.
 * @retval OT_ERROR_BUSY         Failed due to another operation is ongoing.
 * @retval OT_ERROR_NOT_CAPABLE  Not capable of resetting to bootloader.
 *
 */
otError otInstanceResetToBootloader(otInstance *aInstance);

/**
 * Deletes all the settings stored on non-volatile memory, and then triggers a platform reset.
 *
 * @param[in]  aInstance  A pointer to an OpenThread instance.
 *
 */
void otInstanceFactoryReset(otInstance *aInstance);

/**
 * Resets the internal states of the OpenThread radio stack.
 *
 * Callbacks and configurations are preserved.
 *
 * This API is only available under radio builds (`OPENTHREAD_RADIO = 1`).
 *
 * @param[in]  aInstance  A pointer to an OpenThread instance.
 *
 */
void otInstanceResetRadioStack(otInstance *aInstance);

/**
 * Erases all the OpenThread persistent info (network settings) stored on non-volatile memory.
 * Erase is successful only if the device is in `disabled` state/role.
 *
 * @param[in]  aInstance A pointer to an OpenThread instance.
 *
 * @retval OT_ERROR_NONE           All persistent info/state was erased successfully.
 * @retval OT_ERROR_INVALID_STATE  Device is not in `disabled` state/role.
 *
 */
otError otInstanceErasePersistentInfo(otInstance *aInstance);

/**
 * Gets the OpenThread version string.
 *
 * @returns A pointer to the OpenThread version.
 *
 */
const char *otGetVersionString(void);

/**
 * Gets the OpenThread radio version string.
 *
 * @param[in]  aInstance A pointer to an OpenThread instance.
 *
 * @returns A pointer to the OpenThread radio version.
 *
 */
const char *otGetRadioVersionString(otInstance *aInstance);

/**
 * @}
 *
 */

#ifdef __cplusplus
} // extern "C"
#endif

#endif // OPENTHREAD_INSTANCE_H_<|MERGE_RESOLUTION|>--- conflicted
+++ resolved
@@ -53,11 +53,7 @@
  * @note This number versions both OpenThread platform and user APIs.
  *
  */
-<<<<<<< HEAD
-#define OPENTHREAD_API_VERSION (425)
-=======
-#define OPENTHREAD_API_VERSION (429)
->>>>>>> b73114c8
+#define OPENTHREAD_API_VERSION (430)
 
 /**
  * @addtogroup api-instance
